--- conflicted
+++ resolved
@@ -32,11 +32,8 @@
 import { TreeViewsMainImpl } from './view/tree-views-main';
 import { NotificationMainImpl } from './notification-main';
 import { ConnectionMainImpl } from './connection-main';
-<<<<<<< HEAD
 import { LogServiceMainImpl } from './log-service-main';
-=======
 import { WebviewsMainImpl } from './webviews-main';
->>>>>>> 18ae9022
 
 export function setUpPluginApi(rpc: RPCProtocol, container: interfaces.Container): void {
     const commandRegistryMain = new CommandRegistryMainImpl(rpc, container);
